"""
CORE TEMPLATES
"""
import os
<<<<<<< HEAD
import re

from get_image_size import get_image_size
=======
from PIL import Image
>>>>>>> efb3ea7c
from proxyshop.gui import console_handler as console
import proxyshop.text_layers as txt_layers
import proxyshop.format_text as ft
from proxyshop.constants import con
from proxyshop.settings import cfg
import proxyshop.helpers as psd
from photoshop import api as ps
app = ps.Application()


# MUST EXTEND THIS AT BARE MINIMUM
class BaseTemplate:
    """
    Set up variables for things which are common to all templates (artwork and artist credit).
    Classes extending this base class are expected to populate the following properties at minimum: self.art_reference
    """
    def __init__(self, layout):

        # Setup inherited info and text layers
        self.failed = False
        self.layout = layout
        self.tx_layers = []

        # Establish consistent template file name
        if callable(self.template_file_name):
            self.template_file_name = self.template_file_name()
        if self.template_file_name[-4:] not in (".psd", ".psb"):
            self.template_file_name = "{}.psd".format(self.template_file_name)

        # Load PSD file
        try: self.load_template()
        except Exception as e:
            console.log_error(
                "PSD not found! Make sure to download the photoshop templates!",
                self.layout.name,
                self.template_file_name,
                e
            )

        # Basic layers
        self.art_layer = psd.getLayer(con.default_layer)
        self.legal_layer = psd.getLayerSet(con.layers['LEGAL'])

        # Flavor/reminder text
        if hasattr(self.layout, 'flavor_text') and cfg.remove_flavor:
            self.layout.flavor_text = ""
        if hasattr(self.layout, 'oracle_text') and cfg.remove_reminder:
            self.layout.oracle_text = ft.strip_reminder_text(layout.oracle_text)

    def collector_info(self):
        """
        Format and add the collector info at the bottom.
        """
        # If creator is specified add the text
        if self.layout.creator:
            try: psd.getLayer("Creator", self.legal_layer).textItem.contents = self.layout.creator
            except Exception as e:
                console.update("Creator text layer not found, skipping that step.", e)

        # Use realistic collector information?
        if all([self.layout.collector_number, self.layout.card_count, self.layout.rarity, cfg.real_collector]):

            # Reveal collector group, hide old layers
            collector_layer = psd.getLayerSet(con.layers['COLLECTOR'], con.layers['LEGAL'])
            collector_layer.visible = True
            psd.getLayer("Artist", self.legal_layer).visible = False
            psd.getLayer("Set", self.legal_layer).visible = False
            try: psd.getLayer("Pen", self.legal_layer).visible = False
            except AttributeError: pass

            # Get the collector layers
            collector_top = psd.getLayer(con.layers['TOP_LINE'], collector_layer).textItem
            collector_bottom = psd.getLayer(con.layers['BOTTOM_LINE'], collector_layer)

            # Fill in language if needed
            if self.layout.lang != "en": psd.replace_text(collector_bottom, "EN", self.layout.lang.upper())

            # Apply the collector info
            collector_top.contents = \
                f"{self.layout.collector_number}/{self.layout.card_count} {self.layout.rarity_letter}"
            psd.replace_text(collector_bottom, "SET", str(self.layout.set))
            psd.replace_text(collector_bottom, "Artist", self.layout.artist)

        else:

            # Layers we need
            set_layer = psd.getLayer("Set", self.legal_layer)
            artist_layer = psd.getLayer(con.layers['ARTIST'], self.legal_layer)

            # Fill in language if needed
            if self.layout.lang != "en": psd.replace_text(set_layer, "EN", self.layout.lang.upper())

            # Fill set info / artist info
            set_layer.textItem.contents = self.layout.set + set_layer.textItem.contents
            psd.replace_text(artist_layer, "Artist", self.layout.artist)

    def load_template(self):
        """
        Opens the template's PSD file in Photoshop.
        """
        if not cfg.dev_mode: console.update("Loading PSD template file...")

        # Create our full path and load it, set our document reference
        self.file_path = os.path.join(con.cwd, f"templates\\{self.template_file_name}")
        app.load(self.file_path)
        self.docref = app.activeDocument

    def load_artwork(self):
        """
        Loads the specified art file into the specified layer.
        """
        if not hasattr(self, 'art_reference'):
            # Art reference not provided
            self.art_reference = psd.getLayer(con.layers['ART_FRAME'])
        elif isinstance(self.art_reference, str):
            # Art reference was given as a layer name
            self.art_reference = psd.getLayer(self.art_reference)
        if "Full Art" and "Fullart" not in str(self.art_reference.name):
            # Auto detect full art image
            width, height = Image.open(self.layout.file).size
            if height > (width * 1.2):
                try:
                    # See if this template has a full art reference
                    fa_frame = psd.getLayer(con.layers['FULL_ART_FRAME'])
                    if fa_frame: self.art_reference = fa_frame
                except Exception as e: console.log_exception(e)
        if cfg.dev_mode:
            dims = psd.get_layer_dimensions(self.art_reference)
            if (dims['width'] * 1.2) < dims['height']:
                # Use fullart test image
                self.layout.file = os.path.join(os.getcwd(), "proxyshop/img/test-fa.png")

        # Paste the file into the art
        app.activeDocument.activeLayer = self.art_layer
        if hasattr(self, 'art_action'):
            if hasattr(self, 'art_action_args'):
                psd.paste_file(self.art_layer, self.layout.file, self.art_action, self.art_action_args)
            else: psd.paste_file(self.art_layer, self.layout.file, self.art_action)
        else: psd.paste_file(self.art_layer, self.layout.file)

        # Frame the artwork
        psd.frame_layer(self.art_layer, self.art_reference)

    def get_file_name(self):
        """
        Format the output filename.
        Overwrite this function if your template has specific demands.
        """
        if not hasattr(self, 'template_suffix'): suffix = None
        elif callable(self.template_suffix): suffix = self.template_suffix()
        else: suffix = self.template_suffix
        if cfg.save_artist_name:
            if suffix: suffix = f"{suffix} {self.layout.artist}"
            else: suffix = self.layout.artist
        if suffix: name = f"{self.layout.name} ({suffix})"
        else: name = self.layout.name
        return re.sub(r"[/\\?%*:|\"<>\x7F\x00-\x1F]", "-", name)

    def paste_scryfall_scan(self, reference_layer, rotate=False):
        """
        Downloads the card's scryfall scan, pastes it into the document next to the active layer,
        and frames it to fill the given reference layer. Can optionally rotate the layer by 90 degrees
        (useful for planar cards).
        """
        layer = psd.insert_scryfall_scan(self.layout.scryfall_scan)
        if layer:
            if rotate: layer.rotate(90)
            psd.frame_layer(layer, reference_layer)
        return layer

    def enable_frame_layers(self):
        """
        Enable the correct layers for this card's frame.
        """
        pass

    def post_text_layers(self):
        """
        Write code that will be processed after text layers are executed.
        """
        pass

    def post_execute(self):
        """
        Write code that will be processed after execute completes.
        """
        pass

    def reset(self):
        """
        Reset the document, purge the cache, end await.
        """
        psd.reset_document(os.path.basename(self.file_path))
        app.purge(4)
        console.end_await()

    def raise_error(self, msg, e):
        """
        Raise an error on the console display.
        @param msg: Message to be displayed
        @param e: Exception object
        @return:
        """
        result = console.log_error(
            f"{msg}\nCheck [b]/tmp/error.txt[/b] for details.",
            self.layout.name, self.template_file_name, e
        )
        self.reset()
        return result

    def execute(self):
        """
        Perform actions to populate this template. Load and frame artwork, enable frame layers,
        and execute all text layers. Returns the file name of the image w/ the template's suffix if it
        specified one. Don't override this method!
        """
        # Ensure maximum urgency
        app.activeDocument.info.urgency = ps.Urgency.High

        # Load in artwork and frame it
        try:
            if not cfg.dev_mode: console.update("Importing artwork image...")
            self.load_artwork()
        except Exception as e:
            return self.raise_error("Unable to load artwork!", e)

        # Enable the layers we need
        try:
            if not cfg.dev_mode: console.update("Enabling frame layers...")
            self.enable_frame_layers()
        except Exception as e:
            return self.raise_error("Enabling layers failed!", e)

        # Input and format each text layer
        try:
            if not cfg.dev_mode: console.update("Formatting text...")
            self.collector_info()
            for this_layer in self.tx_layers:
                this_layer.execute()
        except Exception as e:
            return self.raise_error("Formatting text failed!", e)

        # Post text layer execution
        self.post_text_layers()

        # Format file name
        file_name = self.get_file_name()

        # Manual edit step?
        if cfg.exit_early and not cfg.dev_mode:
            console.wait("Manual editing enabled!\n"
                         "When you're ready to save, click continue...")
            console.update("Saving document...\n")

        # Save the document
        try:
            if cfg.save_jpeg: psd.save_document_jpeg(file_name)
            else: psd.save_document_png(file_name)
            if not cfg.dev_mode: console.update(f"[b]{file_name}[/b] rendered successfully!")
        except Exception as e:
            if not cfg.dev_mode:
                console.update(
                    f"Error during save process!\nMake sure the file successfully saved.", e
                )

        # Post execution code, then reset document
        self.post_execute()
        self.reset()
        return True


# EXTEND THIS FOR MOST CORE FUNCTIONALITY
class StarterTemplate (BaseTemplate):
    """
    A BaseTemplate with a few extra features. In most cases this will be your starter template
    you want to extend for the most important functionality.
    """
    def __init__(self, layout):
        super().__init__(layout)
        try: self.is_creature = bool(self.layout.power and self.layout.toughness)
        except AttributeError: self.is_creature = False
        try: self.is_legendary = bool(self.layout.type_line.find("Legendary") >= 0)
        except AttributeError: self.is_legendary = False
        try: self.is_land = bool(self.layout.type_line.find("Land") >= 0)
        except AttributeError: self.is_land = False
        try: self.is_companion = bool("companion" in self.layout.frame_effects)
        except AttributeError: self.is_companion = False

    def basic_text_layers(self, text_and_icons):
        """
        Set up the card's mana cost, name (scaled to not overlap with mana cost), expansion symbol, and type line
        (scaled to not overlap with the expansion symbol).
        """
        # Shift name if necessary (hiding the unused layer)
        name = psd.getLayer(con.layers['NAME'], text_and_icons)
        name_selected = name
        try:
            if self.name_shifted:
                name_selected = psd.getLayer(con.layers['NAME_SHIFT'], text_and_icons)
                name.visible, name_selected.visible = False, True
        except AttributeError: pass

        # Shift typeline if necessary
        type_line = psd.getLayer(con.layers['TYPE_LINE'], text_and_icons)
        type_line_selected = type_line
        try:
            # Handle error if type line shift / color indicator doesn't exist
            if self.type_line_shifted:
                type_line_selected = psd.getLayer(con.layers['TYPE_LINE_SHIFT'], text_and_icons)
                psd.getLayer(self.layout.pinlines, con.layers['COLOR_INDICATOR']).visible = True
                type_line.visible, type_line_selected.visible = False, True
        except AttributeError: pass

        # Mana, expansion
        mana_cost = psd.getLayer(con.layers['MANA_COST'], text_and_icons)
        expansion_symbol = psd.getLayer(con.layers['EXPANSION_SYMBOL'], text_and_icons)
        expansion_reference = psd.getLayer(con.layers['EXPANSION_REFERENCE'], text_and_icons)

        # Add text layers
        self.tx_layers.extend([
            txt_layers.BasicFormattedTextField(
                layer = mana_cost,
                contents = self.layout.mana_cost
            ),
            txt_layers.ScaledTextField(
                layer = name_selected,
                contents = self.layout.name,
                reference = mana_cost
            )
        ])
        if not hasattr(self, "expansion_disabled"):
            self.tx_layers.append(
                txt_layers.ExpansionSymbolField(
                    layer = expansion_symbol,
                    contents = self.layout.symbol,
                    rarity = self.layout.rarity,
                    reference = expansion_reference
                )
            )
        self.tx_layers.append(
            txt_layers.ScaledTextField(
                layer = type_line_selected,
                contents = self.layout.type_line,
                reference = expansion_symbol
            )
        )

    @staticmethod
    def enable_hollow_crown(crown, pinlines, shadows=None):
        """
        Enable the hollow legendary crown for this card given layer groups for the crown and pinlines.
        """
        if not shadows: shadows = psd.getLayer(con.layers['SHADOWS'])
        psd.enable_mask(crown)
        psd.enable_mask(pinlines)
        psd.enable_mask(shadows)
        psd.getLayer(con.layers['HOLLOW_CROWN_SHADOW']).visible = True


# EXTEND THIS FOR MOST NORMAL M15-STYLE TEMPLATES
class NormalTemplate (StarterTemplate):
    """
    Normal M15-style template.
    """
    template_file_name = "normal.psd"

    def __init__(self, layout):
        super().__init__(layout)

        # If colorless, use fullart
        if not hasattr(self, 'art_reference'):
            if self.layout.is_colorless: self.art_reference = psd.getLayer(con.layers['FULL_ART_FRAME'])
            else: self.art_reference = psd.getLayer(con.layers['ART_FRAME'])

        # Name/typeline shifted?
        try: self.name_shifted = bool(self.layout.transform_icon)
        except AttributeError: self.name_shifted = False
        try: self.type_line_shifted = bool(self.layout.color_indicator)
        except AttributeError: self.type_line_shifted = False

        # Do text layers
        text_and_icons = psd.getLayerSet(con.layers['TEXT_AND_ICONS'])
        self.basic_text_layers(text_and_icons)
        self.rules_text_and_pt_layers(text_and_icons)

    def rules_text_and_pt_layers(self, text_and_icons):
        """
        Set up the card's rules text and power/toughness according to whether or not the card is a creature.
        You're encouraged to override this method if a template extending this one doesn't have the option for
        creating creature cards (e.g. miracles).
        """
        # Center the rules text if the card has no flavor text, text all in one line, and that line is short
        if hasattr(self, 'center_rules'): is_centered = self.center_rules
        else:
            is_centered = bool(
                len(self.layout.flavor_text) <= 1
                and len(self.layout.oracle_text) <= 70
                and "\n" not in self.layout.oracle_text
            )

        if self.is_creature:
            # Creature card - set up creature layer for rules text and insert p/t
            power_toughness = psd.getLayer(con.layers['POWER_TOUGHNESS'], text_and_icons)
            rules_text = psd.getLayer(con.layers['RULES_TEXT_CREATURE'], text_and_icons)
            rules_text.visible = True

            # Add text layers
            self.tx_layers.extend([
                txt_layers.TextField(
                    layer = power_toughness,
                    contents = str(self.layout.power) + "/" + str(self.layout.toughness)
                ),
                txt_layers.CreatureFormattedTextArea(
                    layer = rules_text,
                    contents = self.layout.oracle_text,
                    flavor = self.layout.flavor_text,
                    reference = psd.getLayer(con.layers['TEXTBOX_REFERENCE'], text_and_icons),
                    divider = psd.getLayer(con.layers['DIVIDER'], text_and_icons),
                    pt_reference = psd.getLayer(con.layers['PT_REFERENCE'], text_and_icons),
                    pt_top_reference = psd.getLayer(con.layers['PT_TOP_REFERENCE'], text_and_icons),
                    centered = is_centered
                )
            ])
        else:
            # Noncreature card - use the normal rules text layer and disable the p/t layer
            psd.getLayer(con.layers['POWER_TOUGHNESS'], text_and_icons).visible = False
            rules_text = psd.getLayer(con.layers['RULES_TEXT_NONCREATURE'], text_and_icons)

            # Add text layers
            self.tx_layers.append(
                txt_layers.FormattedTextArea(
                    layer = rules_text,
                    contents = self.layout.oracle_text,
                    flavor = self.layout.flavor_text,
                    reference = psd.getLayer(con.layers['TEXTBOX_REFERENCE'], text_and_icons),
                    divider = psd.getLayer(con.layers['DIVIDER'], text_and_icons),
                    centered = is_centered
                )
            )

    def enable_frame_layers(self):

        # Twins and p/t box
        psd.getLayer(self.layout.twins, con.layers['TWINS']).visible = True
        if self.is_creature: psd.getLayer(self.layout.twins, con.layers['PT_BOX']).visible = True

        # Pinlines
        if self.is_land: pinlines = psd.getLayerSet(con.layers['LAND_PINLINES_TEXTBOX'])
        else: pinlines = psd.getLayerSet(con.layers['PINLINES_TEXTBOX'])
        psd.getLayer(self.layout.pinlines, pinlines).visible = True

        # Background
        if self.layout.is_nyx:
            try: psd.getLayer(self.layout.background, con.layers['NYX']).visible = True
            except Exception as e:
                # Template doesn't have Nyx layers
                console.log_exception(e)
                psd.getLayer(self.layout.background, con.layers['BACKGROUND']).visible = True
        else: psd.getLayer(self.layout.background, con.layers['BACKGROUND']).visible = True

        # Legendary crown
        if self.is_legendary:
            crown = psd.getLayerSet(con.layers['LEGENDARY_CROWN'])
            psd.getLayer(self.layout.pinlines, crown).visible = True
            psd.getLayer(con.layers['NORMAL_BORDER'], con.layers['BORDER']).visible = False
            psd.getLayer(con.layers['LEGENDARY_BORDER'], con.layers['BORDER']).visible = True

            # Nyx/Companion: Enable the hollow crown shadow and layer mask on crown, pinlines, and shadows
            if self.layout.is_nyx or self.is_companion: self.enable_hollow_crown(crown, pinlines)

        # Enable companion texture
        if self.is_companion:
            try:  # Does this template have companion layers?
                psd.getLayer(self.layout.pinlines, con.layers['COMPANION']).visible = True
            except Exception as e: console.log_exception(e)


class NormalClassicTemplate (StarterTemplate):
    """
    A template for 7th Edition frame. Each frame is flattened into its own singular layer.
    """
    template_file_name = "normal-classic.psd"
    template_suffix = "Classic"

    def __init__(self, layout):
        cfg.real_collector = False
        super().__init__(layout)

    def basic_text_layers(self, text_and_icons):
        super().basic_text_layers(text_and_icons)

        # Hybrid mana too big
        if len(self.layout.background) == 2:
            psd.getLayer(con.layers['MANA_COST'], text_and_icons).translate(0, -5)

        # Text reference and rules text
        if self.is_land: reference_layer = psd.getLayer(con.layers['TEXTBOX_REFERENCE_LAND'], text_and_icons)
        else: reference_layer = psd.getLayer(con.layers['TEXTBOX_REFERENCE'], text_and_icons)
        rules_text = psd.getLayer(con.layers['RULES_TEXT'], text_and_icons)
        is_centered = bool(
            len(self.layout.flavor_text) <= 1
            and len(self.layout.oracle_text) <= 70
            and self.layout.oracle_text.find("\n") < 0
        )

        # Add to text layers
        self.tx_layers.append(
            txt_layers.FormattedTextArea(
                layer = rules_text,
                contents = self.layout.oracle_text,
                flavor = self.layout.flavor_text,
                centered = is_centered,
                reference = reference_layer,
                divider = psd.getLayer(con.layers['DIVIDER'], text_and_icons)
            )
        )

        # Add creature text layers
        power_toughness = psd.getLayer(con.layers['POWER_TOUGHNESS'], text_and_icons)
        if self.is_creature:
            self.tx_layers.append(
                txt_layers.TextField(
                    layer = power_toughness,
                    contents = str(self.layout.power) + "/" + str(self.layout.toughness)
                )
            )
        else: power_toughness.visible = False

    def enable_frame_layers(self):

        # Simple one image background, Land or Nonland
        if self.is_land: psd.getLayer(self.layout.pinlines, con.layers['LAND']).visible = True
        else: psd.getLayer(self.layout.background, con.layers['NONLAND']).visible = True

        # Basic text layers
        text_and_icons = psd.getLayerSet(con.layers['TEXT_AND_ICONS'])
        self.basic_text_layers(text_and_icons)


"""
Templates similar to NormalTemplate but with aesthetic differences
"""


class NormalExtendedTemplate (NormalTemplate):
    """
     An extended-art version of the normal template. The layer structure of this template and
     NormalTemplate are identical.
    """
    template_file_name = "normal-extended.psd"
    template_suffix = "Extended"

    def __init__(self, layout):
        cfg.remove_reminder = True
        super().__init__(layout)


class NormalFullartTemplate (NormalTemplate):
    """
    Normal full art template (Also called "Universes Beyond")
    """
    template_file_name = "normal-fullart.psd"
    template_suffix = "Fullart"


class WomensDayTemplate (NormalTemplate):
    """
    The showcase template first used on the Women's Day Secret Lair. The layer structure of this template
    and NormalTemplate are similar, but this template doesn't have any background layers, and a layer mask
    on the pinlines group needs to be enabled when the card is legendary.
    """
    template_file_name = "womensday.psd"
    template_suffix = "Showcase"

    def __init__(self, layout):
        self.art_reference = con.layers['FULL_ART_FRAME']
        cfg.remove_reminder = True
        super().__init__(layout)

    def enable_frame_layers(self):

        # Twins and pt box
        psd.getLayer(self.layout.twins, con.layers['TWINS']).visible = True
        if self.is_creature:
            psd.getLayer(self.layout.twins, con.layers['PT_BOX']).visible = True

        # Pinlines
        pinlines = psd.getLayerSet(con.layers['PINLINES_TEXTBOX'])
        if self.is_land:
            pinlines = psd.getLayerSet(con.layers['LAND_PINLINES_TEXTBOX'])
        psd.getLayer(self.layout.pinlines, pinlines).visible = True

        # legendary crown
        if self.is_legendary:
            psd.getLayer(self.layout.pinlines, con.layers['LEGENDARY_CROWN']).visible = True
            psd.enable_mask(pinlines)


class StargazingTemplate (NormalTemplate):
    """
    Stargazing template from Theros: Beyond Death showcase cards. The layer structure of this template and
    NormalTemplate are largely identical, but this template doesn't have normal background textures,
    only the Nyxtouched ones.
    """
    template_file_name = "stargazing.psd"
    template_suffix = "Stargazing"

    def __init__(self, layout):
        # Strip out reminder text
        cfg.remove_reminder = True
        layout.is_nyx = True
        super().__init__(layout)


class InventionTemplate (NormalTemplate):
    """
    Kaladesh Invention template. This template has stripped-down layers compared to NormalTemplate
    but is otherwise similar.
    """
    template_file_name = "masterpiece.psd"
    template_suffix = "Masterpiece"

    def __init__(self, layout):
        # Mandatory settings
        cfg.remove_reminder = True
        self.is_colorless = False
        layout.is_nyx = False

        # Rendering as silver or no?
        if layout.twins != "Silver":
            layout.twins = "Bronze"
            layout.background = "Bronze"

        super().__init__(layout)

    def enable_frame_layers(self):

        # Twins and p/t box
        psd.getLayer(self.layout.twins, con.layers['TWINS']).visible = True
        if self.is_creature: psd.getLayer(self.layout.twins, con.layers['PT_BOX']).visible = True

        # Pinlines / background
        pinlines = psd.getLayerSet(con.layers['PINLINES_TEXTBOX'])
        psd.getLayer(self.layout.pinlines, pinlines).visible = True
        psd.getLayer(self.layout.background, con.layers['BACKGROUND']).visible = True

        # legendary crown
        if self.is_legendary:

            crown = psd.getLayerSet(con.layers['LEGENDARY_CROWN'])
            psd.getLayer(self.layout.pinlines, crown).visible = True
            psd.getLayer(con.layers['NORMAL_BORDER'], con.layers['BORDER']).visible = False
            psd.getLayer(con.layers['LEGENDARY_BORDER'], con.layers['BORDER']).visible = True
            super().enable_hollow_crown(crown, pinlines)


class InventionSilverTemplate (InventionTemplate):
    """
    Kaladesh Invention template, Silver choice.
    """
    def __init__(self, layout):
        layout.twins = "Silver"
        layout.background = "Silver"
        super().__init__(layout)


class ExpeditionTemplate (NormalTemplate):
    """
    Zendikar Rising Expedition template. Doesn't have a mana cost layer, support creature cards, masks pinlines for
    legendary cards like WomensDayTemplate, and has a single static background layer.
    """
    template_file_name = "znrexp.psd"
    template_suffix = "Expedition"

    def __init__(self, layout):
        # strip out reminder text
        if not cfg.remove_reminder:
            layout.oracle_text = ft.strip_reminder_text(layout.oracle_text)
        super().__init__(layout)

    def rules_text_and_pt_layers(self, text_and_icons):

        if self.is_creature:
            # Creature card - set up creature layer for rules text and insert p/t
            power_toughness = psd.getLayer(con.layers['POWER_TOUGHNESS'], text_and_icons)
            self.tx_layers.append(
                txt_layers.TextField(
                    layer = power_toughness,
                    contents = str(self.layout.power) + "/" + str(self.layout.toughness)
                )
            )

        # Expedition template doesn't need to use creature text positioning
        rules_text = psd.getLayer(con.layers['RULES_TEXT_NONCREATURE'], text_and_icons)
        self.tx_layers.append(
            txt_layers.FormattedTextArea(
                layer = rules_text,
                contents = self.layout.oracle_text,
                flavor = self.layout.flavor_text,
                reference = psd.getLayer(con.layers['TEXTBOX_REFERENCE'], text_and_icons),
                divider = psd.getLayer(con.layers['DIVIDER'], text_and_icons),
                centered = False
            ),
        )

    def enable_frame_layers(self):

        # twins and pt box
        psd.getLayer(self.layout.twins, con.layers['TWINS']).visible = True
        if self.is_creature: psd.getLayer(self.layout.twins, con.layers['PT_BOX']).visible = True

        # pinlines
        pinlines = psd.getLayerSet(con.layers['PINLINES_TEXTBOX'])
        psd.getLayer(self.layout.pinlines, pinlines).visible = True

        if self.is_legendary:
            # legendary crown
            psd.enable_mask(pinlines)
            psd.getLayer(self.layout.pinlines, con.layers['LEGENDARY_CROWN']).visible = True
            psd.getLayer(con.layers['NORMAL_BORDER'], con.layers['BORDER']).visible = False
            psd.getLayer(con.layers['LEGENDARY_BORDER'], con.layers['BORDER']).visible = True


class SnowTemplate (NormalTemplate):
    """
    A snow template with textures from Kaldheim's snow cards.
    Identical to NormalTemplate.
    """
    template_file_name = "snow"
    template_suffix = "Snow"


class MiracleTemplate (NormalTemplate):
    """
    A template for miracle cards. The layer structure of this template and NormalTemplate are
    close to identical, but this template is stripped down to only include mono-colored layers
    and no land layers or other special layers, but no miracle cards exist that require these layers.
    """
    template_file_name = "miracle"

    def rules_text_and_pt_layers(self, text_and_icons):
        # overriding this because the miracle template doesn't have power/toughness layers
        rules_text = psd.getLayer(con.layers['RULES_TEXT_NONCREATURE'], text_and_icons)
        self.tx_layers.append(
            txt_layers.FormattedTextArea(
                layer = rules_text,
                contents = self.layout.oracle_text,
                flavor = self.layout.flavor_text,
                reference = psd.getLayer(con.layers['TEXTBOX_REFERENCE'], text_and_icons),
                divider = psd.getLayer(con.layers['DIVIDER'], text_and_icons),
                centered = False
            )
        )


"""
Double faced card templates
"""


class TransformBackTemplate (NormalTemplate):
    """
    Template for the back faces of transform cards.
    """
    template_file_name = "tf-back"
    dfc_layer_group = con.layers['TF_BACK']

    def enable_frame_layers(self):
        # set transform icon
        transform_group = psd.getLayerSet(self.dfc_layer_group, con.layers['TEXT_AND_ICONS'])
        psd.getLayer(self.layout.transform_icon, transform_group).visible = True
        super().enable_frame_layers()

    def basic_text_layers(self, txt):
        # For eldrazi card, set the color of the rules text, type line, and power/toughness to black
        if self.layout.transform_icon == con.layers['MOON_ELDRAZI_DFC']:
            # Name
            if self.name_shifted: psd.getLayer(con.layers['NAME_SHIFT'], txt).color = psd.rgb_black()
            else: psd.getLayer(con.layers['NAME'], txt).color = psd.rgb_black()

            # Type line
            if self.type_line_shifted: psd.getLayer(con.layers['TYPE_LINE_SHIFT'], txt).color = psd.rgb_black()
            else: psd.getLayer(con.layers['TYPE_LINE'], txt).color = psd.rgb_black()

            # PT
            psd.getLayer(con.layers['POWER_TOUGHNESS'], txt).color = psd.rgb_black()

        super().basic_text_layers(txt)


class TransformFrontTemplate (TransformBackTemplate):
    """
    Template for the front faces of transform cards.
    """
    template_file_name = "tf-front"
    dfc_layer_group = con.layers['TF_FRONT']

    def __init__(self, layout):
        try: self.other_face_is_creature = bool(layout.other_face_power and layout.other_face_toughness)
        except AttributeError: self.other_face_is_creature = False
        super().__init__(layout)

    def rules_text_and_pt_layers(self, text_and_icons):

        # if creature on back face, set flipside power/toughness
        if self.other_face_is_creature:
            flipside_pt = psd.getLayer(con.layers['FLIPSIDE_POWER_TOUGHNESS'], con.layers['TEXT_AND_ICONS'])
            self.tx_layers.append(
                txt_layers.TextField(
                    layer=flipside_pt,
                    contents=str(self.layout.other_face_power) + "/" + str(self.layout.other_face_toughness)
                )
            )

        # Is centered?
        is_centered = bool(
            len(self.layout.flavor_text) <= 1
            and len(self.layout.oracle_text) <= 70
            and "\n" in self.layout.oracle_text
        )

        # PT and decide which text layers to use
        power_toughness = psd.getLayer(con.layers['POWER_TOUGHNESS'], text_and_icons)
        if self.is_creature:

            # Include cutout for other-face PT?
            if self.other_face_is_creature:
                rules_text = psd.getLayer(con.layers['RULES_TEXT_CREATURE_FLIP'], text_and_icons)
            else: rules_text = psd.getLayer(con.layers['RULES_TEXT_CREATURE'], text_and_icons)

            self.tx_layers.extend([
                txt_layers.TextField(
                    layer = power_toughness,
                    contents = str(self.layout.power) + "/" + str(self.layout.toughness)
                ),
                txt_layers.CreatureFormattedTextArea(
                    layer = rules_text,
                    contents = self.layout.oracle_text,
                    flavor = self.layout.flavor_text,
                    centered = is_centered,
                    reference = psd.getLayer(con.layers['TEXTBOX_REFERENCE'], text_and_icons),
                    divider = psd.getLayer(con.layers['DIVIDER'], text_and_icons),
                    pt_reference = psd.getLayer(con.layers['PT_REFERENCE'], text_and_icons),
                    pt_top_reference = psd.getLayer(con.layers['PT_TOP_REFERENCE'], text_and_icons)
                )
            ])

        else:

            # Include cutout for other-face PT?
            if self.other_face_is_creature:
                rules_text = psd.getLayer(con.layers['RULES_TEXT_NONCREATURE_FLIP'], text_and_icons)
            else: rules_text = psd.getLayer(con.layers['RULES_TEXT_NONCREATURE'], text_and_icons)

            self.tx_layers.append(
                txt_layers.FormattedTextArea(
                    layer = rules_text,
                    contents = self.layout.oracle_text,
                    flavor = self.layout.flavor_text,
                    centered = is_centered,
                    reference = psd.getLayer(con.layers['TEXTBOX_REFERENCE'], text_and_icons),
                    divider = psd.getLayer(con.layers['DIVIDER'], text_and_icons)
                )
            )
            power_toughness.visible = False


class IxalanTemplate (NormalTemplate):
    """
    Template for the back faces of transforming cards from Ixalan block.
    """
    template_file_name = "ixalan"

    def basic_text_layers(self, text_and_icons):
        # typeline doesn't scale down with expansion symbol, and no mana cost layer
        name = psd.getLayer(con.layers['NAME'], text_and_icons)
        type_line = psd.getLayer(con.layers['TYPE_LINE'], text_and_icons)

        # Expansion symbol
        expansion_symbol = psd.getLayer(con.layers['EXPANSION_SYMBOL'], text_and_icons)
        expansion_reference = psd.getLayer(con.layers['EXPANSION_REFERENCE'], text_and_icons)

        # Add to text layers
        self.tx_layers.extend([
            txt_layers.TextField(
                layer = name,
                contents = self.layout.name
            ),
            txt_layers.ExpansionSymbolField(
                layer = expansion_symbol,
                contents = self.layout.symbol,
                rarity = self.layout.rarity,
                reference = expansion_reference,
                centered = True,
            ),
            txt_layers.TextField(
                layer = type_line,
                contents = self.layout.type_line
            )
        ])

    def rules_text_and_pt_layers(self, text_and_icons):
        # Overriding this because the ixalan template doesn't have power/toughness layers
        rules_text = psd.getLayer(con.layers['RULES_TEXT_NONCREATURE'], text_and_icons)
        self.tx_layers.append(
            txt_layers.FormattedTextArea(
                layer = rules_text,
                contents = self.layout.oracle_text,
                flavor = self.layout.flavor_text,
                centered = False,
                reference = psd.getLayer(con.layers['TEXTBOX_REFERENCE'], text_and_icons),
                divider = psd.getLayer(con.layers['DIVIDER'], text_and_icons)
            )
        )

    def enable_frame_layers(self):
        psd.getLayer(self.layout.background, con.layers['BACKGROUND']).visible = True


class MDFCBackTemplate (NormalTemplate):
    """
    Template for the back faces of modal double faced cards.
    """
    template_file_name = "mdfc-back"
    dfc_layer_group = con.layers['MDFC_BACK']

    def basic_text_layers(self, text_and_icons):
        super().basic_text_layers(text_and_icons)

        # set visibility of top & bottom mdfc elements and set text of left & right text
        mdfc_group = psd.getLayerSet(self.dfc_layer_group, text_and_icons)
        mdfc_group_top = psd.getLayerSet(con.layers['TOP'], mdfc_group)
        mdfc_group_bottom = psd.getLayerSet(con.layers['BOTTOM'], mdfc_group)
        psd.getLayer(self.layout.twins, mdfc_group_top).visible = True
        psd.getLayer(self.layout.other_face_twins, mdfc_group_bottom).visible = True
        left = psd.getLayer(con.layers['LEFT'], mdfc_group)
        right = psd.getLayer(con.layers['RIGHT'], mdfc_group)

        # Add mdfc text layers
        self.tx_layers.extend([
            txt_layers.BasicFormattedTextField(
                layer = right,
                contents = self.layout.other_face_right
            ),
            txt_layers.ScaledTextField(
                layer = left,
                contents = self.layout.other_face_left,
                reference = right,
            )
        ])


class MDFCFrontTemplate (MDFCBackTemplate):
    """
    Template for the front faces of modal double faced cards.
    """
    template_file_name = "mdfc-front"
    dfc_layer_group = con.layers['MDFC_FRONT']


"""
Templates similar to NormalTemplate with new features
"""


class MutateTemplate (NormalTemplate):
    """
     * A template for Ikoria's mutate cards.  The layer structure of this template and NormalTemplate are
     close to identical, but this template has a couple more text and reference layers for the top half of
     the textbox. It also doesn't include layers for Nyx backgrounds or Companion crowns, but no mutate
     cards exist that would require these layers.
    """
    template_file_name = "mutate.psd"

    def __init__(self, layout):

        # Split self.oracle_text between mutate text and actual text before calling super()
        split_rules_text = layout.oracle_text.split("\n")
        layout.mutate_text = split_rules_text[0]
        layout.oracle_text = "\n".join(split_rules_text[1:len(split_rules_text)])
        super().__init__(layout)

    def basic_text_layers(self, text_and_icons):
        super().basic_text_layers(text_and_icons)

        # Add mutate text
        mutate = psd.getLayer(con.layers['MUTATE'], text_and_icons)
        self.tx_layers.append(
            txt_layers.FormattedTextArea(
                layer = mutate,
                contents = self.layout.mutate_text,
                flavor = self.layout.flavor_text,
                centered = False,
                reference = psd.getLayer(con.layers['MUTATE_REFERENCE'], text_and_icons),
            )
        )


class AdventureTemplate (NormalTemplate):
    """
    A template for Eldraine adventure cards. The layer structure of this template and NormalTemplate
    are close to identical,but this template has a couple more text and reference layers for the left
    half of the textbox.It also doesn't include layers for Nyx backgrounds or Companion crowns, but
    no adventure cards exist that would require these layers.
    """
    template_file_name = "adventure"

    def basic_text_layers(self, text_and_icons):
        super().basic_text_layers(text_and_icons)

        # Adventure name, mana cost, type line, and rules text fields to self.tx_layers
        name = psd.getLayer(con.layers['NAME_ADVENTURE'], text_and_icons)
        mana_cost = psd.getLayer(con.layers['MANA_COST_ADVENTURE'], text_and_icons)
        rules_text = psd.getLayer(con.layers['RULES_TEXT_ADVENTURE'], text_and_icons)
        type_line = psd.getLayer(con.layers['TYPE_LINE_ADVENTURE'], text_and_icons)

        # Add adventure text layers
        self.tx_layers.extend([
            txt_layers.BasicFormattedTextField(
                layer = mana_cost,
                contents = self.layout.adventure['mana_cost']
            ),
            txt_layers.ScaledTextField(
                layer = name,
                contents = self.layout.adventure['name'],
                reference = mana_cost,
            ),
            txt_layers.FormattedTextArea(
                layer = rules_text,
                contents = self.layout.adventure['oracle_text'],
                flavor = "",
                centered = False,
                reference = psd.getLayer(con.layers['TEXTBOX_REFERENCE_ADVENTURE'], text_and_icons),
            ),
            txt_layers.TextField(
                layer = type_line,
                contents = self.layout.adventure['type_line']
            )
        ])


class LevelerTemplate (NormalTemplate):
    """
    Leveler template. No layers are scaled or positioned vertically so manual intervention is required.
    """
    template_file_name = "leveler"

    def __init__(self, layout):
        cfg.exit_early = True
        super().__init__(layout)

    def rules_text_and_pt_layers(self, text_and_icons):

        # Overwrite to add level abilities
        leveler_text_group = psd.getLayerSet("Leveler Text", text_and_icons)
        self.tx_layers.extend([
            txt_layers.BasicFormattedTextField(
                layer = psd.getLayer("Rules Text - Level Up", leveler_text_group),
                contents = self.layout.level_up_text
            ),
            txt_layers.TextField(
                layer = psd.getLayer("Top Power / Toughness", leveler_text_group),
                contents = str(self.layout.power) + "/" + str(self.layout.toughness)
            ),
            txt_layers.TextField(
                layer = psd.getLayer("Middle Level", leveler_text_group),
                contents = self.layout.middle_level
            ),
            txt_layers.TextField(
                layer = psd.getLayer("Middle Power / Toughness", leveler_text_group),
                contents = self.layout.middle_power_toughness
            ),
            txt_layers.BasicFormattedTextField(
                layer = psd.getLayer("Rules Text - Levels X-Y", leveler_text_group),
                contents = self.layout.levels_x_y_text
            ),
            txt_layers.TextField(
                layer = psd.getLayer("Bottom Level", leveler_text_group),
                contents = self.layout.bottom_level
            ),
            txt_layers.TextField(
                layer = psd.getLayer("Bottom Power / Toughness", leveler_text_group),
                contents = self.layout.bottom_power_toughness
            ),
            txt_layers.BasicFormattedTextField(
                layer = psd.getLayer("Rules Text - Levels Z+", leveler_text_group),
                contents = self.layout.levels_z_plus_text
            )
        ])

    def enable_frame_layers(self):

        # Twins and PT box
        psd.getLayer(self.layout.twins, con.layers['TWINS']).visible = True
        psd.getLayer(self.layout.twins, con.layers['PT_AND_LEVEL_BOXES']).visible = True

        # Pinlines and background
        psd.getLayer(self.layout.pinlines, con.layers['PINLINES_TEXTBOX']).visible = True
        psd.getLayer(self.layout.background, con.layers['BACKGROUND']).visible = True


class SagaTemplate (NormalTemplate):
    """
    Saga template. No layers are scaled or positioned vertically so manual intervention is required.
    """
    template_file_name = "saga"

    def __init__(self, layout):
        cfg.exit_early = True
        super().__init__(layout)

        # Paste scryfall scan
        app.activeDocument.activeLayer = psd.getLayerSet(con.layers['TWINS'])
        self.paste_scryfall_scan(psd.getLayer(con.layers['SCRYFALL_SCAN_FRAME']))

    def rules_text_and_pt_layers(self, text_and_icons):

        # Iterate through each saga stage and add line to text layers
        saga_text_group = psd.getLayerSet("Saga", text_and_icons)
        stages = ["I", "II", "III", "IV"]

        for i, line in enumerate(self.layout.saga_lines):
            stage_group = psd.getLayerSet(stages[i], saga_text_group)
            stage_group.visible = True
            self.tx_layers.append(
                txt_layers.BasicFormattedTextField(
                    layer = psd.getLayer("Text", stage_group),
                    contents = line
                )
            )

    def enable_frame_layers(self):
        psd.getLayer(self.layout.twins, con.layers['TWINS']).visible = True
        psd.getLayer(self.layout.pinlines, con.layers['PINLINES_AND_SAGA_STRIPE']).visible = True
        psd.getLayer(self.layout.background, con.layers['TEXTBOX']).visible = True
        psd.getLayer(self.layout.background, con.layers['BACKGROUND']).visible = True


"""
Planeswalker templates
"""


class PlaneswalkerTemplate (StarterTemplate):
    """
    Planeswalker template - 3 or 4 loyalty abilities.
    """
    template_file_name = "pw.psd"

    def __init__(self, layout):
        cfg.exit_early = True
        super().__init__(layout)

        # Which art frame?
        if self.layout.is_colorless: self.art_reference = psd.getLayer(con.layers['FULL_ART_FRAME'])
        else: self.art_reference = psd.getLayer(con.layers['PLANESWALKER_ART_FRAME'])

    def enable_frame_layers(self):

        # Important layers for later positioning
        self.ability_layers = []
        self.text_layers = []
        self.shields = []
        self.colons = []

        # Split abilities by newline
        raw_abilities = self.layout.oracle_text.split("\n")
        ability_array = []

        # Fix abilities that include a newline
        total = 0
        for i, ab in enumerate(raw_abilities):
            if ab[0] in ("-", "+", "0") or i == 0:
                ability_array.append(ab)
                total += 1
                continue
            elif ability_array[i-1][0] not in ("-", "+", "0"):
                # Combine consecutive static lines together, except cases like Gideon Blackblade
                if len(raw_abilities) == 4 and ability_array[i-1].count(" ") > 2 and ab.count(" ") > 2:
                    total += 1
                ability_array[i-1] += f"\n{ab}"
            else:
                ability_array.append(ab)
                total += 1
                continue
        if total >= 4: pw_group = "pw-4"
        else: pw_group = "pw-3"

        # Layer group for most elements based on number of abilities
        self.group = psd.getLayerSet(pw_group)
        self.group.visible = True

        # Basic text layers
        text_and_icons = psd.getLayerSet(con.layers['TEXT_AND_ICONS'], self.group)
        self.basic_text_layers(text_and_icons)

        # Reference layers
        self.ref = psd.getLayer(con.layers["TEXTBOX_REFERENCE"], text_and_icons)
        self.top_ref = psd.getLayer(con.layers["PW_TOP_REFERENCE"], text_and_icons)
        self.adj_ref = psd.getLayer(con.layers["PW_ADJUSTMENT_REFERENCE"], text_and_icons)

        # Planeswalker ability layers
        self.loyalty_group = psd.getLayerSet(con.layers['LOYALTY_GRAPHICS'])

        # Iterate through abilities to add text layers
        for i, ability in enumerate(ability_array):

            # Get the colon index, determine if this is static or activated ability
            colon_index = ability.find(": ")
            if 5 > colon_index > 0:

                # Determine which loyalty group to enable, and set the loyalty symbol's text
                loyalty_graphic = psd.getLayerSet(ability[0], self.loyalty_group)
                psd.getLayer(con.layers['COST'], loyalty_graphic).textItem.contents = ability[0:int(colon_index)]
                ability_layer = psd.getLayer(con.layers['ABILITY_TEXT'], self.loyalty_group).duplicate()
                shield = loyalty_graphic.duplicate()
                shield.visible = True

                # Add text layer, shields, and colons to list
                self.ability_layers.append(ability_layer)
                self.text_layers.append(ability_layer)
                self.shields.append(shield)
                self.colons.append(psd.getLayer(con.layers['COLON'], self.loyalty_group).duplicate())
                ability = ability[int(colon_index) + 2:]

            else:

                # Hide default ability, switch to static
                ability_layer = psd.getLayer(con.layers['STATIC_TEXT'], self.loyalty_group).duplicate()
                self.text_layers.append(ability_layer)

                # Is this a double line ability?
                if "\n" in ability:
                    app.activeDocument.activeLayer = ability_layer
                    ft.space_after_paragraph(2)

            # Add ability text
            self.tx_layers.append(
                txt_layers.BasicFormattedTextField(
                    layer=ability_layer,
                    contents=ability
                )
            )

        # Starting loyalty
        psd.getLayer(
            con.layers['TEXT'], [self.loyalty_group, con.layers['STARTING_LOYALTY']]
        ).textItem.contents = self.layout.loyalty

        # Paste scryfall scan
        app.activeDocument.activeLayer = psd.getLayerSet(con.layers['TEXTBOX'], self.group)
        scryfall = self.paste_scryfall_scan(psd.getLayer(con.layers['SCRYFALL_SCAN_FRAME']))
        app.activeDocument.activeLayer = self.art_layer
        scryfall.visible = False

        # Twins, pinlines, background
        psd.getLayer(self.layout.twins, psd.getLayerSet(con.layers['TWINS'], self.group)).visible = True
        psd.getLayer(self.layout.pinlines, psd.getLayerSet(con.layers['PINLINES'], self.group)).visible = True
        self.enable_background()

    def enable_background(self):
        """
        Enable card background
        """
        psd.getLayer(self.layout.background, psd.getLayerSet(con.layers['BACKGROUND'], self.group)).visible = True

    def post_text_layers(self):
        """
        Auto-position the ability text, colons, and shields.
        """
        # Core vars
        spacing = 80
        adjustment = 0
        step = .2000000000000

        # Special case: 2 Ability Planeswalker
        if len(self.text_layers) == 2:
            for lyr in self.text_layers:
                lyr.textItem.size += 1.4
                lyr.textItem.leading += 1.4
                adjustment = 80
                spacing = 240

        # Heights
        layer_heights = []
        for layer in self.text_layers:
            layer_heights.append(psd.get_text_layer_dimensions(layer)["height"])

        # Reference heights
        div = len(self.text_layers) - 1
        ref_height = psd.get_layer_dimensions(self.ref)['height']
        total_height = ref_height - (spacing * div)

        # Compare height of all 3 elements vs total reference height
        while sum(layer_heights) > total_height:
            for i, layer in enumerate(self.text_layers):
                layer.textItem.size -= step
                layer.textItem.leading -= step
                layer_heights[i] = psd.get_text_layer_dimensions(layer)["height"]

        # Get the exact gap between each layer left over
        gap = (ref_height - sum(layer_heights)) / div

        # Position the bottom layers relative to the top
        for i in range(div):
            delta = gap - (self.text_layers[i + 1].bounds[1] - self.text_layers[i].bounds[3])
            self.text_layers[i + 1].translate(0, delta)

        # Align the layers
        top_gap = self.ref.bounds[1] - self.text_layers[0].bounds[1]
        for layer in self.text_layers:
            layer.translate(0, top_gap)

        # Check the top reference of loyalty badge
        ft.vertically_nudge_pw_text(self.text_layers, spacing, gap, ref_height, self.adj_ref, self.top_ref)
        if adjustment > 0:
            self.text_layers[0].translate(0, abs(adjustment))
            self.text_layers[1].translate(0, -abs(adjustment))

        # Align colons and shields to respective text layers
        for i, ref_layer in enumerate(self.ability_layers):
            # Skip if this is a passive ability
            if self.shields[i] and self.colons[i]:
                c_pos = self.colons[i].bounds[1]
                app.activeDocument.selection.select([
                    [0, ref_layer.bounds[1]],
                    [ref_layer.bounds[0], ref_layer.bounds[1]],
                    [ref_layer.bounds[0], ref_layer.bounds[3]],
                    [0, ref_layer.bounds[3]]
                ])
                psd.align_vertical(self.colons[i])
                psd.clear_selection()
                c_dif = self.colons[i].bounds[1] - c_pos
                self.shields[i].translate(0, c_dif)

        # Add the ability layer mask
        self.pw_ability_mask()

    def pw_ability_mask(self):
        """
        Position the ragged edge ability mask.
        """

        # Ragged line layers
        lines = psd.getLayer("Ragged Lines", [self.group, "Textbox", "Ability Dividers"])
        line1_top = psd.getLayer("Line 1 Top", lines)
        line1_bottom = psd.getLayer("Line 1 Bottom", lines)
        line1_top_ref = psd.getLayer("Line 1 Top Reference", lines)
        line1_bottom_ref = psd.getLayer("Line 1 Bottom Reference", lines)
        line1_top.visible = True
        line1_bottom.visible = True

        # Additional for 4 Abilities
        if len(self.text_layers) == 4:
            line2_top = psd.getLayer("Line 2 Top", lines)
            line2_bottom = psd.getLayer("Line 2 Bottom", lines)
            line2_ref = psd.getLayer("Line 2 Reference", lines)
            line2_top.visible = True
            line2_bottom.visible = True
        else: line2_top, line2_bottom, line2_ref = None, None, None

        # Get midpoint and position
        def position_ragged_line(layers: list, line, line_ref):
            dif = (layers[1].bounds[1] - layers[0].bounds[3]) / 2
            ref_pos = (line_ref.bounds[3] + line_ref.bounds[1]) / 2
            targ_pos = dif + layers[0].bounds[3]
            line.translate(0, (targ_pos - ref_pos))

        # Position needed ragged lines
        if len(self.text_layers) > 2:
            # 3+ Ability Planeswalker
            position_ragged_line([self.text_layers[0], self.text_layers[1]], line1_top, line1_top_ref)
            position_ragged_line([self.text_layers[1], self.text_layers[2]], line1_bottom, line1_bottom_ref)
        else:
            # 2 Ability Planeswalker
            position_ragged_line([self.text_layers[0], self.text_layers[1]], line1_top, line1_top_ref)
        if line2_top and line2_ref:
            # 4 Ability Planeswalker
            position_ragged_line([self.text_layers[2], self.text_layers[3]], line2_top, line2_ref)

        # Select an area
        def fill_between_ragged_lines(line1, line2):
            fill_layer = app.activeDocument.artLayers.add()
            fill_layer.move(line1, ps.ElementPlacement.PlaceAfter)
            app.activeDocument.activeLayer = fill_layer
            app.activeDocument.selection.select([
                [line1.bounds[0]-200, line1.bounds[3]],
                [line1.bounds[2]+200, line1.bounds[3]],
                [line1.bounds[2]+200, line2.bounds[1]],
                [line1.bounds[0]-200, line2.bounds[1]]
            ])
            fill_color = psd.rgb_black()
            app.activeDocument.selection.expand(1)
            app.activeDocument.selection.fill(
                fill_color, ps.ColorBlendMode.NormalBlendColor, 100, False
            )
            psd.clear_selection()

        # Fill between the ragged lines
        if len(self.text_layers) > 2:
            # 3+ Ability Planeswalker
            fill_between_ragged_lines(line1_top, line1_bottom)
        else:
            # 2 Ability Planeswalker
            line1_bottom.translate(0, 1000)
            fill_between_ragged_lines(line1_top, line1_bottom)
        if line2_top and line2_bottom:
            # 4 Ability Planeswalker
            fill_between_ragged_lines(line2_top, line2_bottom)


class PlaneswalkerExtendedTemplate (PlaneswalkerTemplate):
    """
    An extended version of PlaneswalkerTemplate. Functionally identical except for the lack of background textures.
    """
    template_file_name = "pw-extended"
    template_suffix = "Extended"
    def enable_background(self): pass


class PlaneswalkerMDFCBackTemplate (PlaneswalkerTemplate):
    """
    Template for the back faces of modal double faced Planeswalker cards.
    """
    template_file_name = "pw-mdfc-back"
    dfc_layer_group = con.layers['MDFC_BACK']

    def basic_text_layers(self, text_and_icons):
        super().basic_text_layers(text_and_icons)

        # set visibility of top & bottom mdfc elements and set text of left & right text
        mdfc_group = psd.getLayerSet(self.dfc_layer_group, text_and_icons)
        mdfc_group_top = psd.getLayerSet(con.layers['TOP'], mdfc_group)
        mdfc_group_bottom = psd.getLayerSet(con.layers['BOTTOM'], mdfc_group)
        psd.getLayer(self.layout.twins, mdfc_group_top).visible = True
        psd.getLayer(self.layout.other_face_twins, mdfc_group_bottom).visible = True
        left = psd.getLayer(con.layers['LEFT'], mdfc_group)
        right = psd.getLayer(con.layers['RIGHT'], mdfc_group)

        # Add MDFC text layers
        self.tx_layers.extend([
            txt_layers.BasicFormattedTextField(
                layer = right,
                contents = self.layout.other_face_right
            ),
            txt_layers.ScaledTextField(
                layer = left,
                contents = self.layout.other_face_left,
                reference = right,
            )
        ])


class PlaneswalkerMDFCFrontTemplate (PlaneswalkerMDFCBackTemplate):
    """
    Template for the front faces of modal double faced Planeswalker cards.
    """
    template_file_name = "pw-mdfc-front"
    dfc_layer_group = con.layers['MDFC_FRONT']


class PlaneswalkerMDFCBackExtendedTemplate (PlaneswalkerMDFCBackTemplate):
    """
    An extended version of Planeswalker MDFC Back template.
    """
    template_file_name = "pw-mdfc-back-extended.psd"
    template_suffix = "Extended"

    def enable_background(self):
        psd.content_fill_empty_area(self.art_layer)


class PlaneswalkerMDFCFrontExtendedTemplate (PlaneswalkerMDFCFrontTemplate):
    """
    An extended version of Planeswalker MDFC Front template.
    """
    template_file_name = "pw-mdfc-front-extended.psd"
    template_suffix = "Extended"

    def enable_background(self):
        psd.content_fill_empty_area(self.art_layer)


class PlaneswalkerTransformBackTemplate (PlaneswalkerTemplate):
    """
    Template for the back faces of transform cards.
    """
    template_file_name = "pw-tf-back"
    dfc_layer_group = con.layers['TF_BACK']

    def basic_text_layers(self, text_and_icons):
        # Enable transform stuff
        transform_group = psd.getLayerSet(self.dfc_layer_group, text_and_icons)
        color_indicator = psd.getLayerSet(con.layers['COLOR_INDICATOR'], self.group)
        psd.getLayer(self.layout.transform_icon, transform_group).visible = True
        psd.getLayer(self.layout.pinlines, color_indicator).visible = True
        super().basic_text_layers(text_and_icons)


class PlaneswalkerTransformFrontTemplate (PlaneswalkerTemplate):
    """
    Template for the back faces of transform cards.
    """
    template_file_name = "pw-tf-front"
    dfc_layer_group = con.layers['TF_FRONT']

    def basic_text_layers(self, text_and_icons):
        # Add transform elements
        transform_group = psd.getLayerSet(self.dfc_layer_group, text_and_icons)
        psd.getLayer(self.layout.transform_icon, transform_group).visible = True
        super().basic_text_layers(text_and_icons)


class PlaneswalkerTransformBackExtendedTemplate (PlaneswalkerTransformBackTemplate):
    """
    An extended version of Planeswalker MDFC Back template.
    """
    template_file_name = "pw-tf-back-extended"
    template_suffix = "Extended"

    def enable_background(self):
        psd.content_fill_empty_area(self.art_layer)


class PlaneswalkerTransformFrontExtendedTemplate (PlaneswalkerTransformFrontTemplate):
    """
    An extended version of Planeswalker MDFC Front template.
    """
    template_file_name = "pw-tf-front-extended"
    template_suffix = "Extended"

    def enable_background(self):
        psd.content_fill_empty_area(self.art_layer)


"""
Misc. Templates
"""


class PlanarTemplate (StarterTemplate):
    """
    Planar template for Planar/Phenomenon cards
    """
    template_file_name = "planar"

    def __init__(self, layout):
        cfg.exit_early = True
        super().__init__(layout)

    def enable_frame_layers(self):
        # Card name, type line, expansion symbol
        text_and_icons = psd.getLayerSet(con.layers['TEXT_AND_ICONS'])
        name = psd.getLayer(con.layers['NAME'], text_and_icons)
        type_line = psd.getLayer(con.layers['TYPE_LINE'], text_and_icons)
        expansion_symbol = psd.getLayer(con.layers['EXPANSION_SYMBOL'], text_and_icons)
        expansion_reference = psd.getLayer(con.layers['EXPANSION_REFERENCE'], text_and_icons)

        # Overwrite self.tx_layers
        self.tx_layers = [
            txt_layers.TextField(
                layer = name,
                contents = self.layout.name
            ),
            txt_layers.ScaledTextField(
                layer = type_line,
                contents = self.layout.type_line,
                reference = expansion_symbol,
            ),
            txt_layers.ExpansionSymbolField(
                layer = expansion_symbol,
                contents = self.layout.symbol,
                rarity = self.layout.rarity,
                reference = expansion_reference
            )
        ]

        # Abilities
        static_ability = psd.getLayer(con.layers['STATIC_ABILITY'], text_and_icons)
        chaos_ability = psd.getLayer(con.layers['CHAOS_ABILITY'], text_and_icons)

        # Phenomenon card?
        if self.layout.type_line == con.layers['PHENOMENON']:

            # Insert oracle text into static ability layer and disable chaos ability & layer mask on textbox
            self.tx_layers.append(
                txt_layers.BasicFormattedTextField(
                    layer = static_ability,
                    contents = self.layout.oracle_text
                )
            )
            psd.enable_mask(psd.getLayerSet(con.layers['TEXTBOX']))
            psd.getLayer(con.layers['CHAOS_SYMBOL'], text_and_icons).visible = False
            chaos_ability.visible = False

        else:

            # Split oracle text on last line break, insert everything before into static, the rest into chaos
            linebreak_index = self.layout.oracle_text.rindex("\n")
            self.tx_layers.extend([
                txt_layers.BasicFormattedTextField(
                    layer = static_ability,
                    contents = self.layout.oracle_text[0:linebreak_index]
                ),
                txt_layers.BasicFormattedTextField(
                    layer = chaos_ability,
                    contents = self.layout.oracle_text[linebreak_index+1:]
                ),
            ])

        # Paste scryfall scan
        app.activeDocument.activeLayer = psd.getLayerSet(con.layers['TEXTBOX'])
        self.paste_scryfall_scan(psd.getLayer(con.layers['SCRYFALL_SCAN_FRAME']), True)


"""
Basic land Templates
"""


class BasicLandTemplate (BaseTemplate):
    """
    Basic land template - no text and icons (aside from legal), just a layer for each of the eleven basic lands.
    """
    template_file_name = "basic"
    art_reference = con.layers['BASIC_ART_FRAME']

    def __init__(self, layout):
        cfg.save_artist_name = True
        cfg.real_collector = False
        super().__init__(layout)

    def enable_frame_layers(self):
        psd.getLayer(self.layout.name).visible = True
        self.tx_layers.append(
            txt_layers.ExpansionSymbolField(
                layer = psd.getLayer(con.layers['EXPANSION_SYMBOL']),
                contents = self.layout.symbol,
                rarity = "common",
                reference = psd.getLayer(con.layers['EXPANSION_REFERENCE']),
            )
        )


class BasicLandUnstableTemplate (BasicLandTemplate):
    """
    Basic land template for the borderless basics from Unstable.
    """
    template_file_name = "basic-unstable"
    template_suffix = "Unstable"

    def enable_frame_layers(self):
        # Overwrite to ignore expansion symbol
        psd.getLayer(self.layout.name).visible = True


class BasicLandTherosTemplate (BasicLandTemplate):
    """
    Basic land template for the full-art Nyx basics from Theros: Beyond Death.
    """
    template_file_name = "basic-theros"
    template_suffix = "Theros"


class BasicLandClassicTemplate (BasicLandTemplate):
    """
    Basic land template for 7th Edition basics.
    """
    template_file_name = "basic-classic"
    template_suffix = "Classic"<|MERGE_RESOLUTION|>--- conflicted
+++ resolved
@@ -2,13 +2,9 @@
 CORE TEMPLATES
 """
 import os
-<<<<<<< HEAD
 import re
 
-from get_image_size import get_image_size
-=======
 from PIL import Image
->>>>>>> efb3ea7c
 from proxyshop.gui import console_handler as console
 import proxyshop.text_layers as txt_layers
 import proxyshop.format_text as ft
