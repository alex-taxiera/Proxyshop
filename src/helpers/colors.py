"""
* Helpers: Colors
"""
# Standard Library Imports
from typing import TypedDict, Union

# Third Party Imports
from photoshop.api import SolidColor, DialogModes, ActionList, ActionDescriptor, ColorModel, LayerKind
from photoshop.api._artlayer import ArtLayer, TextItem

# Local Imports
from src import APP, CON
from src.enums.layers import LAYERS
from src.schema.colors import pinlines_color_map, ColorObject

# QOL Definitions
sID, cID = APP.stringIDToTypeID, APP.charIDToTypeID
NO_DIALOG = DialogModes.DisplayNoDialogs

"""
* Color Conversions
"""


def hex_to_rgb(color: str) -> list[int]:
    """Convert a hexadecimal color code into RGB value list.

    Args:
        color: Hexadecimal color code, e.g. #F5D676

    Returns:
        Color in RGB list notation.
    """
    if '#' in color:
        color = color[1:]
    return [int(color[i:i+2], 16) for i in (0, 2, 4)]


"""
* Getting Color Objects
"""


def rgb_black() -> SolidColor:
    """Creates a black SolidColor object.

    Returns:
        SolidColor object.
    """
    return get_rgb(0, 0, 0)


def rgb_grey() -> SolidColor:
    """Creates a grey SolidColor object.

    Returns:
        SolidColor object.
    """
    return get_rgb(170, 170, 170)


def rgb_white() -> SolidColor:
    """Creates a white SolidColor object.

    Returns:
        SolidColor object.
    """
    return get_rgb(255, 255, 255)


def get_rgb(r: int, g: int, b: int) -> SolidColor:
    """Creates a SolidColor object with the given RGB values.

    Args:
        r: Integer from 0 to 255 for red spectrum.
        g: Integer from 0 to 255 for green spectrum.
        b: Integer from 0 to 255 for blue spectrum.

    Returns:
        SolidColor object.
    """
    color = SolidColor()
    color.rgb.red = r
    color.rgb.green = g
    color.rgb.blue = b
    return color


def get_rgb_from_hex(hex_code: str) -> SolidColor:
    """Creates an RGB SolidColor object with the given hex value. Allows prepending # or without.

    Args:
        hex_code: Hexadecimal color code.

    Returns:
        SolidColor object.
    """
    # Remove hashtag
    hex_code = hex_code.lstrip('#')
    # Hexadecimal abbreviated
    if len(hex_code) == 3:
        hex_code = "".join([n * 2 for n in hex_code])
    # Convert to RGB
    color = SolidColor()
    color.rgb.hexValue = hex_code
    return color


def get_cmyk(c: float, m: float, y: float, k: float) -> SolidColor:
    """Creates a SolidColor object with the given CMYK values.

    Args:
        c: Float from 0.0 to 100.0 for Cyan component.
        m: Float from 0.0 to 100.0 for Magenta component.
        y: Float from 0.0 to 100.0 for Yellow component.
        k: Float from 0.0 to 100.0 for black component.

    Returns:
        SolidColor object.
    """
    color = SolidColor()
    color.cmyk.cyan = c
    color.cmyk.magenta = m
    color.cmyk.yellow = y
    color.cmyk.black = k
    return color


def get_color(color: ColorObject) -> SolidColor:
    """Automatically get either cmyk or rgb color given a range of possible input notations.

    Args:
        color: List of 3 (RGB) or 4 (CMYK) numbers between 0 and 255, the hex of a color, the name of
            a known color, or a SolidColor object.

    Returns:
        SolidColor object.
    """
    try:
        if isinstance(color, SolidColor):
            # Solid color given
            return color
        if isinstance(color, list):
            # List notation
            if len(color) == 3:
                # RGB
                return get_rgb(*color)
            elif len(color) == 4:
                # CMYK
                return get_cmyk(*color)
        if isinstance(color, str):
            # Named color
            if color in CON.colors:
                return get_color(CON.colors[color])
            # Hexadecimal
            return get_rgb_from_hex(color)
    except (ValueError, TypeError):
        raise ValueError(f"Invalid color notation given: {color}")
    raise ValueError(f"Unrecognized color notation given: {color}")


def get_text_layer_color(layer: ArtLayer) -> SolidColor:
    """Occasionally, Photoshop has issues with retrieving the color of a text layer. This helper guards
    against errors and null values by defaulting to black in the event of a problem.

    Args:
        layer: Layer object that must be TextLayer

    Returns:
        SolidColor object representing the color of the text item.
    """
    if isinstance(layer, ArtLayer) and layer.kind == LayerKind.TextLayer:
        if hasattr(layer.textItem, 'color'):
            return layer.textItem.color
        print(f"Couldn't retrieve color of layer: {layer.name}")
    return rgb_black()


def get_text_item_color(item: TextItem) -> SolidColor:
    """Utility definition for `get_text_layer_color`, targeting a known TextItem."""
    if isinstance(item, TextItem):
        if hasattr(item, 'color'):
            return item.color
        print(f"Couldn't retrieve color of TextItem!")
    return rgb_black()


class GradientConfig(TypedDict):
    color: ColorObject
    location: int | float
    midpoint: int | float


def get_pinline_gradient(
        colors: str,
        color_map: dict[str, ColorObject] | None = None,
        location_map: dict[int, list[Union[int, float]]] | None = None
) -> ColorObject | list[ColorObject] | list[GradientConfig]:
    """Return a gradient color list notation for some given pinline colors.

    Args:
        colors: Pinline colors to produce a gradient.
        color_map: Color map to color the pinlines.
        location_map: Location map to position gradients.

    Returns:
        Gradient color list notation.
    """
    # Establish the color_map
    if not color_map:
        color_map = pinlines_color_map

    # Establish the location map
    if not location_map:
        location_map = CON.gradient_locations

    # Return our colors
    if not colors:
        return color_map.get('Artifact', [0, 0, 0])
    if len(colors) == 1:
        return color_map.get(colors, [0, 0, 0])

<<<<<<< HEAD
    if (len_colors := len(colors)) > 1 and colors not in [LAYERS.LAND, LAYERS.GOLD]:
=======
    if (len_colors := len(colors)) > 1 and colors not in [
        LAYERS.ARTIFACT,
        LAYERS.LAND,
        LAYERS.GOLD,
    ]:
>>>>>>> 6dd7b7b2
        return [
            conf
            for i in range(len_colors - 1)
            for conf in [
                {
                    "color": color_map.get(colors[i], [0, 0, 0]),
                    "location": location_map[len_colors][2 * i] * 4096,
                    "midpoint": 50,
                },
                {
                    "color": color_map.get(colors[i + 1], [0, 0, 0]),
                    "location": location_map[len_colors][2 * i + 1] * 4096,
                    "midpoint": 50,
                },
            ]
        ]

    return color_map.get(colors, [0, 0, 0])


"""
* Applying Color Objects
"""


def apply_rgb_from_list(action: ActionDescriptor, color: list[int], color_type: str = 'color') -> None:
    """Applies RGB color to action descriptor from a list of values.

    Args:
        action: ActionDescriptor object.
        color: List of integers for R, G, B.
        color_type: Color action descriptor type, defaults to 'color'.
    """
    ad = ActionDescriptor()
    ad.putDouble(sID("red"), color[0])
    ad.putDouble(sID("green"), color[1])
    ad.putDouble(sID("blue"), color[2])
    action.putObject(sID(color_type), sID("RGBColor"), ad)


def apply_cmyk_from_list(action: ActionDescriptor, color: list[int], color_type: str = 'color') -> None:
    """Applies CMYK color to action descriptor from a list of values.

    Args:
        action: ActionDescriptor object.
        color: List of integers for R, G, B.
        color_type: Color action descriptor type, defaults to 'color'.
    """
    ad = ActionDescriptor()
    ad.putDouble(sID("cyan"), color[0])
    ad.putDouble(sID("magenta"), color[1])
    ad.putDouble(sID("yellowColor"), color[2])
    ad.putDouble(sID("black"), color[3])
    action.putObject(sID(color_type), sID("CMYKColorClass"), ad)


def apply_rgb(action: ActionDescriptor, c: SolidColor, color_type: str = 'color') -> None:
    """Apply RGB SolidColor object to action descriptor.

    Args:
        action: ActionDescriptor object.
        c: SolidColor object matching RGB model.
        color_type: Color action descriptor type, defaults to 'color'.
    """
    apply_rgb_from_list(action, [c.rgb.red, c.rgb.green, c.rgb.blue], color_type)


def apply_cmyk(action: ActionDescriptor, c: SolidColor, color_type: str = 'color') -> None:
    """Apply CMYK SolidColor object to action descriptor.

    Args:
        action: ActionDescriptor object.
        c: SolidColor object matching CMYK model.
        color_type: Color action descriptor type, defaults to 'color'.
    """
    apply_cmyk_from_list(action, [c.cmyk.cyan, c.cmyk.magenta, c.cmyk.yellow, c.cmyk.black], color_type)


def apply_color(
    action: ActionDescriptor,
    color: ColorObject,
    color_type: str = 'color'
) -> None:
    """Applies color to the specified action descriptor.

    Args:
        action: ActionDescriptor object.
        color: RGB/CMYK SolidColor object, list of RGB/CMYK values, a hex string, or a named color.
        color_type: Color action descriptor type, defaults to 'color'.
    """
    if isinstance(color, list):
        # RGB / CMYK list notation
        if len(color) < 4:
            return apply_rgb_from_list(action, color, color_type)
        return apply_cmyk_from_list(action, color, color_type)
    if isinstance(color, SolidColor):
        if color.model == ColorModel.RGBModel:
            # RGB SolidColor object
            return apply_rgb(action, color, color_type)
        if color.model == ColorModel.CMYKModel:
            # CMYK SolidColor object
            return apply_cmyk(action, color, color_type)
    if isinstance(color, str):
        # Named or hex color
        return apply_color(action, get_color(color), color_type)
    raise ValueError(f"Received unsupported color object: {color}")


def add_color_to_gradient(
    action_list: ActionList,
    color: ColorObject,
    location: int,
    midpoint: int
) -> None:
    """Adds a SolidColor to gradient at a given location, with a given midpoint.

    Args:
        action_list: Action list to add this color to.
        color: SolidColor object.
        location: Location of the color along the track.
        midpoint: Percentage midpoint between this color and the next.
    """
    action = ActionDescriptor()
    apply_color(action, color)
    action.putEnumerated(sID("type"), sID("colorStopType"), sID("userStop"))
    action.putInteger(sID("location"), location)
    action.putInteger(sID("midpoint"), midpoint)
    action_list.putObject(sID("colorStop"), action)


def fill_layer_primary():
    """Fill active layer using foreground color."""
    desc1 = ActionDescriptor()
    desc1.putEnumerated(sID("using"), sID("fillContents"), sID("foregroundColor"))
    APP.executeAction(sID("fill"), desc1, NO_DIALOG)<|MERGE_RESOLUTION|>--- conflicted
+++ resolved
@@ -220,15 +220,11 @@
     if len(colors) == 1:
         return color_map.get(colors, [0, 0, 0])
 
-<<<<<<< HEAD
-    if (len_colors := len(colors)) > 1 and colors not in [LAYERS.LAND, LAYERS.GOLD]:
-=======
     if (len_colors := len(colors)) > 1 and colors not in [
         LAYERS.ARTIFACT,
         LAYERS.LAND,
         LAYERS.GOLD,
     ]:
->>>>>>> 6dd7b7b2
         return [
             conf
             for i in range(len_colors - 1)
